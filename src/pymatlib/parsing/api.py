import logging
from pathlib import Path
from typing import Optional, Union

import sympy as sp

from pymatlib.core.materials import Material
from pymatlib.parsing.config.material_yaml_parser import MaterialYAMLParser

logger = logging.getLogger(__name__)


def create_material(yaml_path: Union[str, Path], T: Union[float, sp.Symbol],
                    enable_plotting: bool = True, generate_pdf_report: bool = False) -> Material:
    """
    Create material instance from YAML configuration file.

    This function serves as the main entry point for creating material (pure metal or alloy) objects
    from YAML configuration files. It handles the parsing of the configuration
    and creation of the material with the specified temperature.
    Args:
        yaml_path: Path to the YAML configuration file
        T: Temperature value or symbol for property evaluation
           - Use a float value for a specific temperature
           - Use a symbolic variable (e.g., sp.Symbol('T') or sp.Symbol('u_C'))
             for symbolic temperature expressions
        enable_plotting: Whether to generate visualization plots (default: True)
        generate_pdf_report: Whether to generate comprehensive PDF report (default: False)
    Notes:
        In YAML files, always use 'T' as the temperature variable in equations.
        The system will automatically substitute this with your provided symbol.
    Returns:
        The material instance with all properties initialized
    Examples:
        # Create a material at a specific temperature
        material = create_material('aluminum.yaml', 500.0)

        # Create a material with symbolic temperature expressions
        import sympy as sp
        T = sp.Symbol('T')
        material = create_material('steel.yaml', T)

        # Create a material with a custom temperature symbol
        u_C = sp.Symbol('u_C')
        material = create_material('copper.yaml', u_C)
    """
    logger.info("Creating material from: %s with T=%s, plotting=%s", yaml_path, T, enable_plotting)
    try:
        parser = MaterialYAMLParser(yaml_path=yaml_path)
<<<<<<< HEAD
        material = parser.create_material(T=T, enable_plotting=enable_plotting)
        logger.info("Successfully created material: %s with %d properties",
                    material.name, len([attr for attr in dir(material) if not attr.startswith('_')]))
=======
        material = parser.create_material(T=T, enable_plotting=enable_plotting,
                                          generate_pdf_report=generate_pdf_report)
        logger.info(f"Successfully created material: {material.name}\n")
>>>>>>> 1d5fc45e
        return material
    except Exception as e:
        logger.error("Failed to create material from %s: %s", yaml_path, e, exc_info=True)
        raise


def generate_pdf_report_only(yaml_path: Union[str, Path],
                             T: Union[float, sp.Symbol],
                             output_dir: Optional[Union[str, Path]] = None) -> Path:
    """
    Generate only a PDF report without creating plots or processing all properties.

    This is useful when you only need the PDF documentation without the computational overhead
    of full property processing and matplotlib plot generation.
    Args:
        yaml_path: Path to the YAML configuration file
        T: Temperature symbol or value for the report
        output_dir: Optional custom output directory for the PDF report
    Returns:
        Path to the generated PDF file
    Example:
        # Generate PDF report only
        pdf_path = generate_pdf_report_only('steel.yaml', sp.Symbol('T'))
        print(f"Report saved to: {pdf_path}")
    """
    logger.info(f"Generating PDF report for: {yaml_path}")
    try:
        parser = MaterialYAMLParser(yaml_path=yaml_path)
        # Create material without plots
        material = parser.create_material(T=T, enable_plotting=False, generate_pdf_report=False)
        # Generate PDF report
        if output_dir:
            # Temporarily change the PDF directory if custom output is specified
            original_pdf_dir = parser.pdf_reporter.pdf_directory
            parser.pdf_reporter.pdf_directory = Path(output_dir)
            parser.pdf_reporter.pdf_directory.mkdir(exist_ok=True)
        pdf_path = parser.pdf_reporter.generate_pdf_report(material, T)
        if output_dir:
            # Restore original directory
            parser.pdf_reporter.pdf_directory = original_pdf_dir
        logger.info(f"PDF report generated: {pdf_path}")
        return pdf_path
    except Exception as e:
        logger.error(f"Failed to generate PDF report for {yaml_path}: {e}", exc_info=True)
        raise


def get_supported_properties() -> list:
    """
    Returns a list of all supported material properties.
    Returns:
        List of strings representing valid property names that can be defined in YAML files.
    """
    return list(MaterialYAMLParser.VALID_YAML_PROPERTIES)


def validate_yaml_file(yaml_path: Union[str, Path]) -> bool:
    """
    Validate a YAML file without creating the material.
    Args:
        yaml_path: Path to the YAML configuration file to validate
    Returns:
        True if the file is valid
    Raises:
        FileNotFoundError: If the file doesn't exist
        ValueError: If the YAML content is invalid
    """
    logger.info("Validating YAML file: %s", yaml_path)
    try:
        _ = MaterialYAMLParser(yaml_path)
        logger.info("YAML validation successful for: %s", yaml_path)
        return True
    except FileNotFoundError as e:
        # Re-raise with more context
        logger.error("YAML file not found: %s", yaml_path)
        raise FileNotFoundError(f"YAML file not found: {yaml_path}") from e
    except ValueError as e:
        # Provide more specific error
        logger.error("YAML validation failed for %s: %s", yaml_path, e)
        raise ValueError(f"YAML validation failed: {str(e)}") from e
    except Exception as e:
        # Catch other errors
        logger.error("Unexpected error validating YAML %s: %s", yaml_path, e, exc_info=True)
        raise ValueError(f"Unexpected error validating YAML: {str(e)}") from e


def get_material_info(yaml_path: Union[str, Path]) -> dict:
    """
    Get basic information about a material configuration without full processing.
    Args:
        yaml_path: Path to the YAML configuration file
    Returns:
        Dictionary containing material information
    Example:
        info = get_material_info('steel.yaml')
        print(f"Material: {info['name']}")
        print(f"Properties: {info['total_properties']}")
    """
    try:
        parser = MaterialYAMLParser(yaml_path=yaml_path)
        material_type = parser.config.get('material_type', 'Unknown')
        # Base information
        info = {
            'name': parser.config.get('name', 'Unknown'),
            'material_type': material_type,
            'composition': parser.config.get('composition', {})
        }
        # Add temperature properties based on material type
        if material_type == 'pure_metal':
            info['melting_temperature'] = parser.config.get('melting_temperature', 'Undefined')
            info['boiling_temperature'] = parser.config.get('boiling_temperature', 'Undefined')
        elif material_type == 'alloy':
            info['solidus_temperature'] = parser.config.get('solidus_temperature', 'Undefined')
            info['liquidus_temperature'] = parser.config.get('liquidus_temperature', 'Undefined')
            info['initial_boiling_temperature'] = parser.config.get('initial_boiling_temperature', 'Undefined')
            info['final_boiling_temperature'] = parser.config.get('final_boiling_temperature', 'Undefined')
        # Add remaining properties information
        info.update({
            'total_properties': sum(len(props) for props in parser.categorized_properties.values()),
            'property_types': {prop_type: len(props)
                               for prop_type, props in parser.categorized_properties.items()
                               if len(props) > 0},
            'properties': [prop_name for prop_list in parser.categorized_properties.values()
                           for prop_name, _ in prop_list]
        })
        return info
    except Exception as e:
        logger.error(f"Failed to get material info from {yaml_path}: {e}", exc_info=True)
        raise


# --- Internal/Test Helper ---
def _test_api():
<<<<<<< HEAD
    # T = sp.Symbol('T')
=======
    """Test function for API validation."""
    _ = sp.Symbol('T')
>>>>>>> 1d5fc45e
    try:
        assert validate_yaml_file('example.yaml') is True
    except (FileNotFoundError, ValueError, AssertionError) as e:
        print(f"_test_api failed: {e}")<|MERGE_RESOLUTION|>--- conflicted
+++ resolved
@@ -1,6 +1,6 @@
 import logging
 from pathlib import Path
-from typing import Optional, Union
+from typing import Union
 
 import sympy as sp
 
@@ -10,8 +10,7 @@
 logger = logging.getLogger(__name__)
 
 
-def create_material(yaml_path: Union[str, Path], T: Union[float, sp.Symbol],
-                    enable_plotting: bool = True, generate_pdf_report: bool = False) -> Material:
+def create_material(yaml_path: Union[str, Path], T: Union[float, sp.Symbol], enable_plotting: bool = True) -> Material:
     """
     Create material instance from YAML configuration file.
 
@@ -25,7 +24,6 @@
            - Use a symbolic variable (e.g., sp.Symbol('T') or sp.Symbol('u_C'))
              for symbolic temperature expressions
         enable_plotting: Whether to generate visualization plots (default: True)
-        generate_pdf_report: Whether to generate comprehensive PDF report (default: False)
     Notes:
         In YAML files, always use 'T' as the temperature variable in equations.
         The system will automatically substitute this with your provided symbol.
@@ -47,59 +45,12 @@
     logger.info("Creating material from: %s with T=%s, plotting=%s", yaml_path, T, enable_plotting)
     try:
         parser = MaterialYAMLParser(yaml_path=yaml_path)
-<<<<<<< HEAD
         material = parser.create_material(T=T, enable_plotting=enable_plotting)
         logger.info("Successfully created material: %s with %d properties",
                     material.name, len([attr for attr in dir(material) if not attr.startswith('_')]))
-=======
-        material = parser.create_material(T=T, enable_plotting=enable_plotting,
-                                          generate_pdf_report=generate_pdf_report)
-        logger.info(f"Successfully created material: {material.name}\n")
->>>>>>> 1d5fc45e
         return material
     except Exception as e:
         logger.error("Failed to create material from %s: %s", yaml_path, e, exc_info=True)
-        raise
-
-
-def generate_pdf_report_only(yaml_path: Union[str, Path],
-                             T: Union[float, sp.Symbol],
-                             output_dir: Optional[Union[str, Path]] = None) -> Path:
-    """
-    Generate only a PDF report without creating plots or processing all properties.
-
-    This is useful when you only need the PDF documentation without the computational overhead
-    of full property processing and matplotlib plot generation.
-    Args:
-        yaml_path: Path to the YAML configuration file
-        T: Temperature symbol or value for the report
-        output_dir: Optional custom output directory for the PDF report
-    Returns:
-        Path to the generated PDF file
-    Example:
-        # Generate PDF report only
-        pdf_path = generate_pdf_report_only('steel.yaml', sp.Symbol('T'))
-        print(f"Report saved to: {pdf_path}")
-    """
-    logger.info(f"Generating PDF report for: {yaml_path}")
-    try:
-        parser = MaterialYAMLParser(yaml_path=yaml_path)
-        # Create material without plots
-        material = parser.create_material(T=T, enable_plotting=False, generate_pdf_report=False)
-        # Generate PDF report
-        if output_dir:
-            # Temporarily change the PDF directory if custom output is specified
-            original_pdf_dir = parser.pdf_reporter.pdf_directory
-            parser.pdf_reporter.pdf_directory = Path(output_dir)
-            parser.pdf_reporter.pdf_directory.mkdir(exist_ok=True)
-        pdf_path = parser.pdf_reporter.generate_pdf_report(material, T)
-        if output_dir:
-            # Restore original directory
-            parser.pdf_reporter.pdf_directory = original_pdf_dir
-        logger.info(f"PDF report generated: {pdf_path}")
-        return pdf_path
-    except Exception as e:
-        logger.error(f"Failed to generate PDF report for {yaml_path}: {e}", exc_info=True)
         raise
 
 
@@ -189,12 +140,8 @@
 
 # --- Internal/Test Helper ---
 def _test_api():
-<<<<<<< HEAD
+    """Test function for API validation."""
     # T = sp.Symbol('T')
-=======
-    """Test function for API validation."""
-    _ = sp.Symbol('T')
->>>>>>> 1d5fc45e
     try:
         assert validate_yaml_file('example.yaml') is True
     except (FileNotFoundError, ValueError, AssertionError) as e:
