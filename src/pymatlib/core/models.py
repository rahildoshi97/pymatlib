--- conflicted
+++ resolved
@@ -58,15 +58,11 @@
             expressions.append(prop.expr)
         else:
             expressions.append(sympy_wrapper(prop))
-<<<<<<< HEAD
-    return expressions, sub_assignments
-=======
     # If there's only one expression, return it directly instead of in a list
     if len(expressions) == 1:
         return expressions[0], sub_assignments
     else:
         return expressions, sub_assignments
->>>>>>> a7765ee0
 
 
 def density_by_thermal_expansion(
@@ -97,8 +93,6 @@
     try:
         tec_expr, sub_assignments \
             = _prepare_material_expressions(thermal_expansion_coefficient)
-        # tec_expr = thermal_expansion_coefficient.expr if isinstance(thermal_expansion_coefficient, MaterialProperty) else sympy_wrapper(thermal_expansion_coefficient)
-        # sub_assignments = thermal_expansion_coefficient.assignments if isinstance(thermal_expansion_coefficient, MaterialProperty) else []
         density_expr = density_base * (1 + tec_expr * (temperature - temperature_base)) ** (-3)
         return MaterialProperty(density_expr, sub_assignments)
     except ZeroDivisionError:
@@ -132,42 +126,18 @@
         raise ValueError("Division by zero encountered in thermal diffusivity calculation")
 
 
-# TODO: Add models for specific_enthalpy (h)
 def specific_enthalpy_sensible(
         temperature: Union[float, sp.Symbol],
         heat_capacity: Union[float, MaterialProperty]) \
         -> MaterialProperty:
 
-<<<<<<< HEAD
-    (density_expr, heat_capacity_expr, latent_heat_expr), sub_assignments \
-        = _prepare_material_expressions(density, heat_capacity, latent_heat)
-=======
     heat_capacity_expr, sub_assignments \
         = _prepare_material_expressions(heat_capacity)
 
     specific_enthalpy_expr = temperature * heat_capacity_expr
     return MaterialProperty(specific_enthalpy_expr, sub_assignments)
->>>>>>> a7765ee0
 
 
-<<<<<<< HEAD
-    energy_density_expr = density_expr * (temperature * heat_capacity_expr + latent_heat_expr)
-    return MaterialProperty(energy_density_expr, sub_assignments)
-
-
-# For backward compatibility
-energy_density = energy_density_standard
-
-
-def energy_density_enthalpy_based(
-        density: Union[float, MaterialProperty],
-        specific_enthalpy: Union[float, MaterialProperty],
-        latent_heat: Union[float, MaterialProperty]) \
-        -> MaterialProperty:
-
-    (density_expr, specific_enthalpy_expr, latent_heat_expr), sub_assignments \
-        = _prepare_material_expressions(density, specific_enthalpy, latent_heat)
-=======
 def specific_enthalpy_with_latent_heat(
         temperature: Union[float, sp.Symbol],
         heat_capacity: Union[float, MaterialProperty],
@@ -176,7 +146,6 @@
 
     (heat_capacity_expr, latent_heat_expr), sub_assignments \
         = _prepare_material_expressions(heat_capacity, latent_heat)
->>>>>>> a7765ee0
 
     specific_enthalpy_expr = temperature * heat_capacity_expr + latent_heat_expr
     return MaterialProperty(specific_enthalpy_expr, sub_assignments)
