# The general convention in this file are SI units m, s, kg, A, V, K, etc.

# ====================================================================================================

# To create an alloy, the following inputs are always required:
# name: alloy_name

# composition:
#   element_1: composition fraction
#   element_2: composition fraction
#   element_3: composition fraction

# solidus_temperature: 1605  # the highest temperature at which an alloy is solid – where melting begins

# liquidus_temperature: 1735  # temperature at which an alloy is completely melted

# ====================================================================================================

# Any material property can be set in four ways:

# 1. constant float properties
# eg: density: 7950  # kg/m³


# 2. file based properties (input via a .txt, .csv or .xlsx file)
# 2.1. Simple format
# property_name: path/to/file
# eg: density: ./density_temperature.txt
# eg: density: ./density_temperature.csv
# eg: density: ./density_temperature.xlsx
# Note: this 'simple format' assigns the first column of the input file to the temperature data (K)
#       and the second column to the corresponding property data.

# 2.2 Advanced format
# property_name:
#   file: ./path/to/file
#   temp_col: Temperature  # Name of the temperature column
#   prop_col: Property  # Name of the property column
# Note: Advanced format is required when you have a file with multiple columns.
# Note: For .txt files, columns should be space/tab separated


# 3. key-val pair properties
# property_name:
#   key: list of temperature values or tuple with start and increment/decrement value
#   val: property values
# eg: density:
#       key: [solidus_temperature, liquidus_temperature]   # References to defined temperatures
#       val: [7262.34, 7037.47]  # Corresponding density values (kg/m³)
# eg: density:
#       key: [1735.00, 1730.00, 1720.00, 1715.00, 1710.00, 1700.00, 1695.00, 1690.00]  # Explicit temperature list (K)
#       val: [7037.470, 7060.150, 7110.460, 7127.680, 7141.620, 7172.590, 7184.010, 7192.780]  # Corresponding values
# eg: density:
#       key: (1735.00, -5)  # Start at 1735.00K and decrement by 5K for each value in val
#       # [1735.00, 1730.00, 1725.00, 1720.00, 1715.00, 1710.00, 1705.00, 1700.00, 1695.00, 1690.00]
#       val: [7037.470, 7060.150, 7088.800, 7110.460, 7127.680, 7141.620, 7156.800, 7172.590, 7184.010, 7192.780]
# Note: When using a tuple for key, the generated temperature points will be:
#       [start, start+increment, start+2*increment, ...] until matching the length of val


# 4. computed properties
# 4.1. Simple format (currently supported for density, thermal_diffusivity, energy_density only)
# property_name: compute
# eg: density: compute
# eg: thermal_diffusivity: compute
# eg: energy_density: compute
# Note: simple format uses the default model to compute the property
# Note: the equations used here are:
# - Density by thermal expansion: rho(T) = rho_0 / (1 + tec * (T - T_0))^3
# Required properties: base_temperature, base_density, thermal_expansion_coefficient
# - Thermal diffusivity by heat conductivity: alpha(T) = k(T) / (rho(T) * c_p(T))
# Required properties: heat_conductivity, density, heat_capacity
# - Energy density (standard model): rho(T) * (c_p(T) * T + L)
# Required properties: density, heat_capacity, latent_heat_of_fusion

# 4.2. Advanced format (currently supported for energy_density only)
# property_name:
#   compute: model_name
# eg: energy_density:
#       compute: enthalpy_based
# eg: energy_density:
#       compute: total_enthalpy
# Note: the equations used here are:
# - Energy density (enthalpy_based model): rho(T) * (h(T) + L)
# Required properties: density, specific_enthalpy, latent_heat_of_fusion
# - Energy density (total_enthalpy model): rho(T) * h(T)
# Required properties: density, specific_enthalpy

# Note: If energy_density is a compute method, an additional property 'energy_density_temperature_array' needs to be specified
# energy_density_temperature_array: (start, stop, third_parameter)

# The third_parameter can be interpreted in two ways:
# - If it's a float value (e.g., 5.0 or -5.0), it's treated as the temperature increment/decrement between points
# eg: energy_density_temperature_array: (300, 3000, 5.0) # From 300K to 3000K in steps of 5K
# eg: energy_density_temperature_array: (3000, 300, -5.0) # From 3000K to 300K in steps of -5K

# - If it's an integer value (e.g., 541), it's treated as the total number of points to generate
# eg: energy_density_temperature_array: (300, 3000, 541) # 541 evenly spaced points from 300K to 3000K
# eg: energy_density_temperature_array: (3000, 300, 541) # 541 evenly spaced points from 3000K to 300K

# ====================================================================================================

# Important Notes:
#   1. If a specific property is defined in multiple ways or multiple times, the parser will throw an error.
#   2. If required dependencies for computed properties are missing, an error will be raised.
#   3. Properties will be computed in the correct order regardless of their position in the file.
#   4. All numerical values must use period (.) as decimal separator, not comma.
#   5. Interpolation between data points is performed automatically for file-based and key-val properties.
#   6. To retrieve temperature from energy_density, use the default "interpolate" method from within
#   the generated class from InterpolationArrayContainer named after the alloy.

# ====================================================================================================


name: SS304L

composition:
  C: 0.0002
  Si: 0.0041
  Mn: 0.016
  P: 0.00028
  S: 0.00002
  Cr: 0.1909
  N: 0.00095
  Ni: 0.0806
  Fe: 0.70695

solidus_temperature: 1605.
liquidus_temperature: 1735.

# temperature_range: [300, 3000, 541]  # 541 (int) -> points
#OR
temperature_range: [3000, 300, -5.0]  # 5.0 (float) -> increment

properties:
  # energy_density:
  # key: (500, 20)
  # val: [...]
  #OR
  # energy_density: compute
  #OR
  energy_density: compute
  # User can specify either:
  # energy_density_temperature_array: (300, 3000, 541)  # int for number of points
  # OR
  #energy_density_temperature_array: (300, 3000, 5.0)   # float for delta (increment)
  # save the energy_density and temperature as arrays always.


  #density: 7950.
  #OR
  #density: compute  # computed by thermal expansion coefficient, should be acceptable even if TEC is defined later in the file
  base_temperature: 2273.
  base_density: 6.591878918e3
  #OR
  density:
    file: ./304L_Erstarrungsdaten_edited.xlsx
    temp_col: T (K)
    prop_col: Density (kg/(m)^3)


  heat_conductivity:
    file: ./304L_Erstarrungsdaten_edited.xlsx
    temp_col: T (K)
    prop_col: Thermal conductivity (W/(m*K))-TOTAL-10000.0(K/s)


  heat_capacity:
    file: ./304L_Erstarrungsdaten_edited.xlsx
    temp_col: T (K)
    prop_col: Specific heat (J/(Kg K))

  thermal_expansion_coefficient: 16.3e-6

  specific_enthalpy:
    file: ./304L_Erstarrungsdaten_edited.xlsx
    temp_col: T (K)
    prop_col: Enthalpy (J/kg)

  latent_heat_of_fusion:
    file: ./304L_Erstarrungsdaten_edited.xlsx
    temp_col: T (K)
    prop_col: Latent heat (J/Kg)
    #OR
    # latent_heat_of_fusion:
    # key: [solidus_temperature, liquidus_temperature]
    # val: [171401, 0]


<<<<<<< HEAD
  # heat_conductivity:
=======
    # heat_conductivity:
>>>>>>> 4a78b187
    # key: [1200, 1800, 2200, 2400]  # temperature values
    # val: [25, 30, 33, 35]  # corresponding heat_conductivity values


    # heat_capacity:
    # key: [solidus_temperature, liquidus_temperature]
    # val: [600, 800]
    #OR
    # heat_capacity:
    # key: (1000, 200)  # generates equidistant values starting 1000 with an increment of 200 until the length of val
    # [1000, 1200, 1400, 1600, 1800, 2000, 2200, 2400, 2600, 2800, 3000, 3200]
    # val: [580, 590, 600, 600, 600, 610, 620, 630, 660, 700, 750, 750]
    #OR
    # heat_capacity:
    # key: [1000, 1200, 1400, 1600, ...]
    # val: [580, 590, 600, 600, 600, 610, 620, 630, 660, 700, 750, 780, 789, 799, 800, 800, 800, ...]
  #OR
  # heat_capacity: file.txt  # file with 2 columns of data


  thermal_diffusivity: compute  # use implemented function: heat_conductivity / (density * heat_capacity)


  # electrical_conductivity: compute  # use implemented function: heat_conductivity / (LorenzNumber * temperature)


  # heat_capacity: compute  # check dependency circles -> here throw an error!!!<|MERGE_RESOLUTION|>--- conflicted
+++ resolved
@@ -140,11 +140,6 @@
   # energy_density: compute
   #OR
   energy_density: compute
-  # User can specify either:
-  # energy_density_temperature_array: (300, 3000, 541)  # int for number of points
-  # OR
-  #energy_density_temperature_array: (300, 3000, 5.0)   # float for delta (increment)
-  # save the energy_density and temperature as arrays always.
 
 
   #density: 7950.
@@ -187,11 +182,7 @@
     # val: [171401, 0]
 
 
-<<<<<<< HEAD
   # heat_conductivity:
-=======
-    # heat_conductivity:
->>>>>>> 4a78b187
     # key: [1200, 1800, 2200, 2400]  # temperature values
     # val: [25, 30, 33, 35]  # corresponding heat_conductivity values
 
