--- conflicted
+++ resolved
@@ -7,12 +7,8 @@
     """Processing constants used throughout the YAML parser."""
     # Tolerance and precision
     DEFAULT_TOLERANCE: Final[float] = 1e-8
-<<<<<<< HEAD
+    TEMPERATURE_EPSILON: Final[float] = 1e-10
     FLOATING_POINT_TOLERANCE: Final[float] = 1e-12
-    TEMPERATURE_EPSILON: Final[float] = 1e-8
-=======
-    TEMPERATURE_EPSILON: Final[float] = 1e-10
->>>>>>> 1d5fc45e
     MONOTONICITY_THRESHOLD: Final[float] = 1e-8
     # Composition
     COMPOSITION_THRESHOLD: Final[float] = 1e-10
