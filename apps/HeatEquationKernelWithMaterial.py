import sympy as sp
import pystencils as ps
from importlib.resources import files
from pystencilssfg import SourceFileGenerator
from sfg_walberla import Sweep
<<<<<<< HEAD
=======
# from pymatlib.data.alloys.SS304L import SS304L
>>>>>>> a7765ee0
from pymatlib.core.yaml_parser import create_alloy_from_yaml
from pymatlib.core.assignment_converter import assignment_converter
from pymatlib.core.codegen.interpolation_array_container import InterpolationArrayContainer
from pymatlib.core.property_array_extractor import PropertyArrayExtractor

with SourceFileGenerator() as sfg:
    data_type = "float64"  # if ctx.double_accuracy else "float32"

    u, u_tmp = ps.fields(f"u, u_tmp: {data_type}[2D]", layout='fzyx')
    thermal_diffusivity = sp.Symbol("thermal_diffusivity")
    thermal_diffusivity_out = ps.fields(f"thermal_diffusivity_out: {data_type}[2D]", layout='fzyx')
    dx, dt = sp.Symbol("dx"), sp.Symbol("dt")

    heat_pde = ps.fd.transient(u) - thermal_diffusivity * (ps.fd.diff(u, 0, 0) + ps.fd.diff(u, 1, 1))

    discretize = ps.fd.Discretization2ndOrder(dx=dx, dt=dt)
    heat_pde_discretized = discretize(heat_pde)
    heat_pde_discretized = heat_pde_discretized.args[1] + heat_pde_discretized.args[0].simplify()

    yaml_path = files('pymatlib.data.alloys.SS304L').joinpath('SS304L.yaml')
<<<<<<< HEAD
    mat = create_alloy_from_yaml(yaml_path, u.center())
    arr_container = InterpolationArrayContainer.from_material("SS304L", mat)
=======
    # Create alloy and get temperature array
    mat, temperature_array = create_alloy_from_yaml(yaml_path, u.center())
    # yaml_path_1 = files('pymatlib.data.alloys.SS304L').joinpath('SS304L_1.yaml')
    # mat1 = create_alloy_from_yaml(yaml_path_1, u.center())
    # Create property extractor with the alloy and temperature array
    array_extractor = PropertyArrayExtractor(mat, temperature_array, u.center)
    arr_container = InterpolationArrayContainer("SS304L", temperature_array, array_extractor.energy_density_array)
>>>>>>> a7765ee0
    sfg.generate(arr_container)

    # Convert assignments to pystencils format
    subexp, subs = assignment_converter(mat.thermal_diffusivity.assignments)

    subexp.append(ps.Assignment(thermal_diffusivity, mat.thermal_diffusivity.expr))

    ac = ps.AssignmentCollection(
        subexpressions=subexp,
        main_assignments=[
            ps.Assignment(u_tmp.center(), heat_pde_discretized),
            ps.Assignment(thermal_diffusivity_out.center(), thermal_diffusivity)
        ])

    sweep = Sweep("HeatEquationKernelWithMaterial", ac)
    sfg.generate(sweep)<|MERGE_RESOLUTION|>--- conflicted
+++ resolved
@@ -3,14 +3,10 @@
 from importlib.resources import files
 from pystencilssfg import SourceFileGenerator
 from sfg_walberla import Sweep
-<<<<<<< HEAD
-=======
-# from pymatlib.data.alloys.SS304L import SS304L
->>>>>>> a7765ee0
 from pymatlib.core.yaml_parser import create_alloy_from_yaml
+from pymatlib.core.property_array_extractor import PropertyArrayExtractor
+from pymatlib.core.codegen.interpolation_array_container import InterpolationArrayContainer
 from pymatlib.core.assignment_converter import assignment_converter
-from pymatlib.core.codegen.interpolation_array_container import InterpolationArrayContainer
-from pymatlib.core.property_array_extractor import PropertyArrayExtractor
 
 with SourceFileGenerator() as sfg:
     data_type = "float64"  # if ctx.double_accuracy else "float32"
@@ -27,18 +23,9 @@
     heat_pde_discretized = heat_pde_discretized.args[1] + heat_pde_discretized.args[0].simplify()
 
     yaml_path = files('pymatlib.data.alloys.SS304L').joinpath('SS304L.yaml')
-<<<<<<< HEAD
-    mat = create_alloy_from_yaml(yaml_path, u.center())
-    arr_container = InterpolationArrayContainer.from_material("SS304L", mat)
-=======
-    # Create alloy and get temperature array
     mat, temperature_array = create_alloy_from_yaml(yaml_path, u.center())
-    # yaml_path_1 = files('pymatlib.data.alloys.SS304L').joinpath('SS304L_1.yaml')
-    # mat1 = create_alloy_from_yaml(yaml_path_1, u.center())
-    # Create property extractor with the alloy and temperature array
     array_extractor = PropertyArrayExtractor(mat, temperature_array, u.center)
     arr_container = InterpolationArrayContainer("SS304L", temperature_array, array_extractor.energy_density_array)
->>>>>>> a7765ee0
     sfg.generate(arr_container)
 
     # Convert assignments to pystencils format
