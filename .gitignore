--- conflicted
+++ resolved
@@ -144,11 +144,7 @@
 *.gif
 *.svg
 
-<<<<<<< HEAD
-# Plot outputs
-=======
 # Report outputs
->>>>>>> 1d5fc45e
 pymatlib_reports/
 *.pdf
 
